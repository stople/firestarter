/*
 * Project Name: Firestarter
 * Copyright (c) 2024 Henrik Olsson
 *
 * Permission is hereby granted under MIT license.
 */

#include "firestarter.h"
#include <Arduino.h>
#include <stdlib.h>

#include "json_parser.h"
#include "logging.h"
#include "rurp_shield.h"
#include "memory.h"
#include "version.h"

 // 1892 bytes of SRAM

#define RX 0
#define TX 1

 // R2 = R1 *  Vout / (Vin - Vout)
 // R2 = 44k
 // R1 = 270k
 // Vin = 21.92v
 // Vout = Vin * R2/(R1+R2)
 // Vout = 21.92 * 44000÷(44000+270000)
 // Vout = 3.071592367


firestarter_handle_t handle;

unsigned long timeout = 0;

void setProgramerMode();
void setCommunicationMode();
void resetTimeout();

int executeFunction(void (*callback)(firestarter_handle_t* handle), firestarter_handle_t* handle);
int checkResponse(firestarter_handle_t* handle);


void setup() {
  rurp_setup();
  setCommunicationMode();
  handle.state = STATE_IDLE;
}

void resetTimeout()
{
  timeout = millis() + 1000;
}

int waitCheckForOK() {
  if (Serial.available() < 2) {
    return 0;
  }
  if (Serial.read() != 'O' || Serial.read() != 'K') {
    logInfoBuf(handle.response_msg, "Expecting OK");
    resetTimeout();
    return 0;
  }
  return 1;
}

void readProm(firestarter_handle_t* handle) {
  if (!waitCheckForOK()) {
    return;
  }

  int res = executeFunction(handle->firestarter_read_data, handle);
  if (res <= 0) {
    return;
  }

  logDataf(handle->response_msg, "Read data from address 0x%lx to 0x%lx", handle->address, handle->address + DATA_BUFFER_SIZE);

  Serial.write(handle->data_buffer, DATA_BUFFER_SIZE);
  Serial.flush();
  handle->address += DATA_BUFFER_SIZE;
  if (handle->address == handle->mem_size) {
    logOkf(handle->response_msg, "Read data from address 0x00 to 0x%lx", handle->mem_size);
    handle->state = STATE_DONE;
    return;
  }
  resetTimeout();
}


void eraseProm(firestarter_handle_t* handle) {
  if (handle->firestarter_erase) {
    int res = executeFunction(handle->firestarter_erase, handle);
    if (res <= 0) {
      return;
    }
    logOkBuf(handle->response_msg, "Chip is erased");
    handle->state = STATE_DONE;
  }
  else {
    logError("Erase not supported");
  }
}

void blankCheck(firestarter_handle_t* handle) {
  if (handle->firestarter_blank_check) {
    int res = executeFunction(handle->firestarter_blank_check, handle);
    if (res <= 0) {
      return;
    }
    logOkBuf(handle->response_msg, "Chip is blank");
    handle->state = STATE_DONE;
  }
  else {
    logError("Blank check not supported");
  }
}




void writeProm(firestarter_handle_t* handle) {
  if (Serial.available() >= 2) {
    handle->data_size = Serial.read() << 8;
    handle->data_size |= Serial.read();
    if (handle->data_size == 0) {
      logOk("Premature end of data");
      return;
    }
    int len = Serial.readBytes(handle->data_buffer, handle->data_size);

    if (handle->init && handle->firestarter_write_init != NULL) {
      handle->init = 0;
      int res = executeFunction(handle->firestarter_write_init, handle);
      if (res <= 0) {
        return;
      }
    }


    if ((uint32_t)len != handle->data_size) {
      logErrorf(handle->response_msg, "Not enough data, expected %d, got %d", (int)handle->data_size, len);
      return;
    }
    if (handle->address + len > handle->mem_size) {
      logError("Address out of range");
      return;
    }

    int res = executeFunction(handle->firestarter_write_data, handle);
    if (res <= 0) {
      return;
    }
    logOkf(handle->response_msg, "Data written to address %lX - %lX", handle->address, handle->address + handle->data_size);
    handle->address += handle->data_size;
    resetTimeout();
    if (handle->address >= handle->mem_size) {
      logOk("Memory written");
      handle->state = STATE_DONE;
      return;
    }

  }
}

void readVoltage(firestarter_handle_t* handle) {
  if (handle->init) {
    handle->init = 0;
    // uint8_t ctrl = read_from_register(CONTROL_REGISTER);
    if (handle->state == STATE_READ_VPP) {
      rurp_write_to_register(CONTROL_REGISTER, REGULATOR | VPE_TO_VPP ); //Only enable regulator and drop voltage to VPP
    }
    else if (handle->state == STATE_READ_VCC) {
      rurp_write_to_register(CONTROL_REGISTER, 0);
    }

    resetTimeout();
  }
  if (!waitCheckForOK()) {
    return;
  }

  double voltage = rurp_read_voltage();
  const char* type = (handle->state == STATE_READ_VCC) ? "VCC" : "VPP";
  char vStr[10];
  dtostrf(voltage, 2, 2, vStr);

  logDataf(handle->response_msg, "%s Voltage: %sv", type, vStr);
  delay(200);
  resetTimeout();
}

void setupProm(firestarter_handle_t* handle) {
  if (Serial.available() <= 0) {
    return;
  }
  int len = Serial.readBytes(handle->data_buffer, DATA_BUFFER_SIZE);
  if (len == 0) {
    logError("Empty input");
    return;
  }

  jsmn_parser parser;
  jsmntok_t tokens[NUMBER_JSNM_TOKENS];

  jsmn_init(&parser);
  int token_count = jsmn_parse(&parser, handle->data_buffer, len, tokens, NUMBER_JSNM_TOKENS);

  if (token_count < 0) {
    logErrorMsg((const char*)handle->data_buffer);
    return;
  }

  handle->state = json_get_state(handle->data_buffer, tokens, token_count);
  handle->init = 1;

  if (handle->state < STATE_READ_VPP) {
    json_parse(handle->data_buffer, tokens, token_count, handle);
    if (handle->response_code == RESPONSE_CODE_ERROR) {
      logErrorMsg(handle->response_msg);
      return;
    }

    configure_memory(handle);
    int res = checkResponse(handle);
    if (res <= 0) {
      logError("Could not configure chip");
      return;
    }

    logInfof(handle->response_msg, "EPROM memory size 0x%lx", handle->mem_size);

  }
  else if (handle->state == STATE_CONFIG) {
    rurp_configuration_t* config = rurp_get_config();
    int res = json_parse_config(handle->data_buffer, tokens, token_count, config);
    if (res < 0) {
      logErrorMsg(handle->data_buffer);
      return;
    }
    else if (res == 1) {
      rurp_save_config();
    }
  }
  logOkf(handle->response_msg, "Setup done, state 0x%x", handle->state);
  resetTimeout();
}

void getVersion() {
  logOkBuf(handle.response_msg, VERSION);
  handle.state = STATE_DONE;
}

void getConfig(firestarter_handle_t* handle) {
  rurp_configuration_t* rurp_config = rurp_get_config();
  char vccStr[10];
  dtostrf(rurp_config->vcc, 4, 2, vccStr);
  logOkf(handle->response_msg, "VCC: %s, R1: %ld, R2: %ld", vccStr, rurp_config->r1, rurp_config->r2);
  handle->state = STATE_DONE;
}

void loop() {
  handle.response_msg[0] = '\0';
  if (handle.state != STATE_IDLE && timeout < millis()) {
    setProgramerMode();
    delay(100);
    setCommunicationMode();
    logErrorBuf(handle.response_msg, "Timeout");
    resetTimeout();
    handle.state = STATE_DONE;
  }

  switch (handle.state) {
  case STATE_READ:
    readProm(&handle);
    break;
  case STATE_WRITE:
    writeProm(&handle);
    break;
  case STATE_ERASE:
    eraseProm(&handle);
    break;
  case STATE_BLANK_CHECK:
    blankCheck(&handle);
    break;
  case STATE_DONE:
    setProgramerMode();
<<<<<<< HEAD
    set_control_pin(CHIP_ENABLE, 1);
    set_control_pin(OUTPUT_ENABLE, 1);
    write_to_register(CONTROL_REGISTER, 0x00);
    write_to_register(LEAST_SIGNIFICANT_BYTE, 0x00);
    write_to_register(MOST_SIGNIFICANT_BYTE, 0x00);
    setCommunicationMode();
=======
    rurp_set_control_pin(CHIP_ENABLE, 1);
    rurp_set_control_pin(OUTPUT_ENABLE, 1);
    rurp_write_to_register(CONTROL_REGISTER, 0x00);
    rurp_write_to_register(LEAST_SIGNIFICANT_BYTE, 0x00);
    rurp_write_to_register(MOST_SIGNIFICANT_BYTE, 0x00);
    setComunicationMode();
>>>>>>> 121ec543
    handle.state = STATE_IDLE;
    break;
  case STATE_READ_VPP:
  case STATE_READ_VCC:
    readVoltage(&handle);
    break;
  case STATE_ERROR:
    handle.state = STATE_DONE;
    break;
  case STATE_IDLE:
    setupProm(&handle);
    break;
  case STATE_VERSION:
    getVersion();
    break;
  case STATE_CONFIG:
    getConfig(&handle);
    break;

  default:
    logErrorf(handle.response_msg, "Unknown state: %d", handle.state);
    break;
  }
}


int checkResponse(firestarter_handle_t* handle) {
  if (handle->response_code == RESPONSE_CODE_OK) {
    logInfoMsg(handle->response_msg);
    return 1;
  }
  else if (handle->response_code == RESPONSE_CODE_WARNING) {
    logWarnMsg(handle->response_msg);
    return 1;
  }
  else if (handle->response_code == RESPONSE_CODE_ERROR) {
    logErrorMsg(handle->response_msg);
    return 0;
  }
  return 0;
}

int executeFunction(void (*callback)(firestarter_handle_t* handle), firestarter_handle_t* handle) {
  setProgramerMode();
  callback(handle);
  setCommunicationMode();
  delayMicroseconds(50);
  return checkResponse(handle);
}



<<<<<<< HEAD
void setCommunicationMode() {
  set_control_pin(CHIP_ENABLE | OUTPUT_ENABLE, 1);
=======
void setComunicationMode() {
  rurp_set_control_pin(CHIP_ENABLE | OUTPUT_ENABLE, 1);
>>>>>>> 121ec543
  DDRD &= ~(0x01);
  Serial.begin(MONITOR_SPEED); // Initialize serial port

  while (!Serial)
  {
    delayMicroseconds(1);
  }
  Serial.flush();
  delay(1);
}

void setProgramerMode() {
  Serial.end(); // Close serial port
  DDRD |= 0x01;
}

void log(const char* type, const char* msg) {
  Serial.print(type);
  Serial.print(": ");
  Serial.println(msg);
  Serial.flush();
}
<|MERGE_RESOLUTION|>--- conflicted
+++ resolved
@@ -285,21 +285,12 @@
     break;
   case STATE_DONE:
     setProgramerMode();
-<<<<<<< HEAD
-    set_control_pin(CHIP_ENABLE, 1);
-    set_control_pin(OUTPUT_ENABLE, 1);
-    write_to_register(CONTROL_REGISTER, 0x00);
-    write_to_register(LEAST_SIGNIFICANT_BYTE, 0x00);
-    write_to_register(MOST_SIGNIFICANT_BYTE, 0x00);
-    setCommunicationMode();
-=======
     rurp_set_control_pin(CHIP_ENABLE, 1);
     rurp_set_control_pin(OUTPUT_ENABLE, 1);
     rurp_write_to_register(CONTROL_REGISTER, 0x00);
     rurp_write_to_register(LEAST_SIGNIFICANT_BYTE, 0x00);
     rurp_write_to_register(MOST_SIGNIFICANT_BYTE, 0x00);
     setComunicationMode();
->>>>>>> 121ec543
     handle.state = STATE_IDLE;
     break;
   case STATE_READ_VPP:
@@ -352,13 +343,8 @@
 
 
 
-<<<<<<< HEAD
 void setCommunicationMode() {
-  set_control_pin(CHIP_ENABLE | OUTPUT_ENABLE, 1);
-=======
-void setComunicationMode() {
   rurp_set_control_pin(CHIP_ENABLE | OUTPUT_ENABLE, 1);
->>>>>>> 121ec543
   DDRD &= ~(0x01);
   Serial.begin(MONITOR_SPEED); // Initialize serial port
 
