--- conflicted
+++ resolved
@@ -51,7 +51,6 @@
 }
 
 void memory_set_control_register(firestarter_handle_t* handle, uint8_t bit, bool state) {
-<<<<<<< HEAD
     uint8_t control_register = read_from_register(CONTROL_REGISTER);
     uint8_t data = state ? control_register | (bit) : control_register & ~(bit);
     write_to_register(CONTROL_REGISTER, data);
@@ -60,16 +59,6 @@
 bool memory_get_control_register(firestarter_handle_t* handle, uint8_t bit) {
     uint8_t control_register = read_from_register(CONTROL_REGISTER);
     return control_register & bit;
-=======
-    uint8_t controle_register = rurp_read_from_register(CONTROL_REGISTER);
-    uint8_t data = state ? controle_register | (bit) : controle_register & ~(bit);
-    rurp_write_to_register(CONTROL_REGISTER, data);
-}
-
-bool memory_get_control_register(firestarter_handle_t* handle, uint8_t bit) {
-    uint8_t controle_register = rurp_read_from_register(CONTROL_REGISTER);
-    return controle_register & bit;
->>>>>>> 121ec543
 }
 
 uint32_t remap_address_bus(const bus_config_t* config, uint32_t address, uint8_t rw) {
