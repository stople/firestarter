--- conflicted
+++ resolved
@@ -31,7 +31,6 @@
 #define CHIP_ENABLE 0x20             // CHIP ENABLE
 
 // CONTROL REGISTER
-<<<<<<< HEAD
 #define VPE_TO_VPP      0x01
 #define A9_VPP_ENABLE   0x02
 #define VPE_ENABLE      0x04
@@ -44,20 +43,6 @@
 #define A18             0x20
 
 #define A13             0x20
-=======
-#define VPE_TO_VPP 0x01
-#define A9_VPP_ENABLE 0x02
-#define VPE_ENABLE 0x04
-#define P1_VPP_ENABLE 0x08
-#define RW 0x40
-#define REGULATOR 0x80
-
-#define A16 VPE_TO_VPP
-#define A17 0x10
-#define A18 0x20
-
-#define A13 0x20
->>>>>>> 6733bd99
 
 // Struct definition
     typedef struct rurp_configuration {
