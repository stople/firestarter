#ifndef VERSION_H
#define VERSION_H




<<<<<<< HEAD
#define VERSION "1.0.14"
=======
#define VERSION "1.1.0"
>>>>>>> cd3226b0

#endif // VERSION_H<|MERGE_RESOLUTION|>--- conflicted
+++ resolved
@@ -4,10 +4,6 @@
 
 
 
-<<<<<<< HEAD
-#define VERSION "1.0.14"
-=======
 #define VERSION "1.1.0"
->>>>>>> cd3226b0
 
 #endif // VERSION_H