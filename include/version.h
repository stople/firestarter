--- conflicted
+++ resolved
@@ -1,13 +1,10 @@
 #ifndef VERSION_H
 #define VERSION_H
 
-<<<<<<< HEAD
 #define VERSION "1.3.x"
-=======
 
 
 
 #define VERSION "1.2.4"
->>>>>>> c0abfa31
 
 #endif // VERSION_H